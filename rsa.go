--- conflicted
+++ resolved
@@ -57,20 +57,8 @@
 	var rsaKey *rsa.PublicKey
 	var ok bool
 
-<<<<<<< HEAD
 	if rsaKey, ok = key.(*rsa.PublicKey); !ok {
-		return ErrInvalidKey
-=======
-	switch k := key.(type) {
-	case []byte:
-		if rsaKey, err = ParseRSAPublicKeyFromPEM(k); err != nil {
-			return err
-		}
-	case *rsa.PublicKey:
-		rsaKey = k
-	default:
-		return ErrInvalidType
->>>>>>> f7288992
+		return ErrInvalidKeyType
 	}
 
 	// Create hasher
